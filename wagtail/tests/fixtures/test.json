--- conflicted
+++ resolved
@@ -480,12 +480,14 @@
 },
 {
     "pk": 1,
-<<<<<<< HEAD
     "model": "tests.advert",
     "fields": {
         "text": "test_advert",
         "url": "http://www.example.com"
-=======
+        }
+},
+{
+    "pk": 1,
     "model": "wagtaildocs.Document",
     "fields": {
         "title": "test document",
@@ -500,7 +502,6 @@
         "created_at": "2014-01-01T12:00:00.000Z",
         "width": 0,
         "height": 0
->>>>>>> a5376dd2
     }
 }
 ]